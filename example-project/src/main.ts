import * as relayerEngine from "relayer-engine";
import dummyPluginDef, {
  DummyPluginConfig,
} from "../plugins/dummy_plugin/src/plugin";

async function main() {
  // load plugin config
  const pluginConfig = (await relayerEngine.loadFileAndParseToObject(
    `./plugins/dummy_plugin/config/${relayerEngine.EnvType.DEVNET.toLowerCase()}.json`,
  )) as DummyPluginConfig;

  const mode =
<<<<<<< HEAD
    (process.env.MODE?.toUpperCase() as relayerEngine.Mode) ||
=======
    (process.env.RELAYER_ENGINE_MODE?.toUpperCase() as relayerEngine.Mode) ||
>>>>>>> f6491e6e
    relayerEngine.Mode.BOTH;

  // run relayer engine
  await relayerEngine.run({
    configs: "./relayer-engine-config",
    plugins: [dummyPluginDef.init(pluginConfig)],
    mode,
<<<<<<< HEAD
    store: relayerEngine.StoreType.Redis,
=======
>>>>>>> f6491e6e
  });
}

// allow main to be an async function and block until it rejects or resolves
main().catch(e => {
  console.error(e);
  console.error(e.stackTrace);
  process.exit(1);
});<|MERGE_RESOLUTION|>--- conflicted
+++ resolved
@@ -10,11 +10,7 @@
   )) as DummyPluginConfig;
 
   const mode =
-<<<<<<< HEAD
-    (process.env.MODE?.toUpperCase() as relayerEngine.Mode) ||
-=======
     (process.env.RELAYER_ENGINE_MODE?.toUpperCase() as relayerEngine.Mode) ||
->>>>>>> f6491e6e
     relayerEngine.Mode.BOTH;
 
   // run relayer engine
@@ -22,10 +18,6 @@
     configs: "./relayer-engine-config",
     plugins: [dummyPluginDef.init(pluginConfig)],
     mode,
-<<<<<<< HEAD
-    store: relayerEngine.StoreType.Redis,
-=======
->>>>>>> f6491e6e
   });
 }
 
