--- conflicted
+++ resolved
@@ -23,12 +23,8 @@
     "@certusone/wormhole-sdk": "^0.9.11",
     "@certusone/wormhole-spydk": "^0.0.1",
     "@datastructures-js/queue": "^4.2.3",
-<<<<<<< HEAD
     "@mysten/sui.js": "^0.32.1",
-    "@xlabs-xyz/wallet-monitor": "^0.0.13",
-=======
     "@xlabs-xyz/wallet-monitor": "^0.0.14",
->>>>>>> 92d2d333
     "bech32": "^2.0.0",
     "bullmq": "^3.10.1",
     "ethers": "^5.7.2",
