import { EventEmitter } from "events";
import {
  ChainId,
  ChainName,
  coalesceChainId,
  coalesceChainName,
  CONTRACTS,
  getSignedVAAWithRetry,
  ParsedVaa,
  SignedVaa,
} from "@certusone/wormhole-sdk";
import {
  compose,
  composeError,
  ErrorMiddleware,
  Middleware,
  Next,
} from "./compose.middleware";
import { Context } from "./context";
import { Logger } from "winston";
import { BigNumber } from "ethers";
import {
  createSpyRPCServiceClient,
  subscribeSignedVAA,
} from "@certusone/wormhole-spydk";
import { ChainID } from "@certusone/wormhole-spydk/lib/cjs/proto/publicrpc/v1/publicrpc";
import { UnrecoverableError } from "bullmq";
import {
  encodeEmitterAddress,
  mergeDeep,
  parseVaaWithBytes,
  sleep,
} from "./utils";
import * as grpcWebNodeHttpTransport from "@improbable-eng/grpc-web-node-http-transport";
import { defaultLogger } from "./logging";
import { VaaBundleFetcher, VaaId } from "./bundle-fetcher.helper";
import { RelayJob, Storage } from "./storage/storage";
import * as Events from "events";

export enum Environment {
  MAINNET = "mainnet",
  TESTNET = "testnet",
  DEVNET = "devnet",
}

export { UnrecoverableError };

export interface RelayerAppOpts {
  wormholeRpcs?: string[];
  concurrency?: number;
}

export type FetchaVaasOpts = {
  ids?: VaaId[];
  txHash?: string;
  delayBetweenRequestsInMs?: number;
  attempts?: number;
};

export const defaultWormholeRpcs = {
  [Environment.MAINNET]: ["https://api.wormscan.io"],
  [Environment.TESTNET]: [
    "https://wormhole-v2-testnet-api.certus.one",
    "https://api.testnet.wormscan.io",
  ],
  [Environment.DEVNET]: [""],
};

const defaultOpts = (env: Environment): RelayerAppOpts => ({
  wormholeRpcs: defaultWormholeRpcs[env],
  concurrency: 1,
});

interface SerializableVaaId {
  emitterChain: ChainId;
  emitterAddress: string;
  sequence: string;
}

export interface ParsedVaaWithBytes extends ParsedVaa {
  id: SerializableVaaId;
  bytes: SignedVaa;
}

export type FilterFN = (
  vaaBytes: ParsedVaaWithBytes,
) => Promise<boolean> | boolean;

export enum RelayerEvents {
  Received = "received",
  Added = "added",
  Skipped = "skipped",
  Completed = "completed",
  Failed = "failed",
}

export type ListenerFn = (vaa: ParsedVaaWithBytes, job?: RelayJob) => void;

export class RelayerApp<ContextT extends Context> extends EventEmitter {
  private pipeline?: Middleware;
  private errorPipeline?: ErrorMiddleware;
  private chainRouters: Partial<Record<ChainId, ChainRouter<ContextT>>> = {};
  private spyUrl?: string;
  private rootLogger: Logger;
  storage: Storage;
  filters: {
    emitterFilter?: { chainId?: ChainID; emitterAddress?: string };
  }[] = [];
  private opts: RelayerAppOpts;
  private shouldProcessVaa: FilterFN = () => true;

  constructor(
    public env: Environment = Environment.TESTNET,
    opts: RelayerAppOpts = {},
  ) {
    super();
    this.opts = mergeDeep({}, [defaultOpts(env), opts]);
  }

  /**
   *  This function will run as soon as a VAA is received and will determine whether we want to process it or skip it.
   *  This is useful if you're listening to a contract but you don't care about every one of the VAAs emitted by it (eg. The Token Bridge contract).
   *
   *  WARNING: If your function throws, the VAA will be skipped (is this the right behavior?). If you want to process the VAA anyway, catch your errors and return true.
   *
   * @param newFilter pass in a function that will receive the raw bytes of the VAA and if it returns `true` or `Promise<true>` the VAA will be processed, otherwise it will be skipped
   */
  filter(newFilter: FilterFN) {
    const previousFilters = this.shouldProcessVaa;
    this.shouldProcessVaa = async (vaaBytes: ParsedVaaWithBytes) => {
      try {
        let [should1, should2] = await Promise.all([
          previousFilters(vaaBytes),
          newFilter(vaaBytes),
        ]);
        return should1 && should2;
      } catch {
        return false;
      }
    };
  }

  on(eventName: RelayerEvents, listener: ListenerFn): this {
    return super.on(eventName, listener);
  }

  emit(
    eventName: RelayerEvents,
    vaa: ParsedVaaWithBytes,
    job?: RelayJob,
    ...args: any
  ): boolean {
    return super.emit(eventName, vaa, job, ...args);
  }

  /**
   * Allows you to pass an object that specifies a combination of chains with address for which you want to run middleware.
   *
   * @example:
   * ```
   * relayerApp.multiple({[CHAIN_ID_SOLANA]: "mysolanaAddress", [ CHAIN_ID_ETH ]: "0xMyEthAddress" }, middleware1, middleware2)
   * ```
   *
   * This would run `middleware1` and `middleware2` for the address `mysolanaAddress` in Solana and for the address `0xMyEthAddress` in Ethereum.
   * @param chainsAndAddresses
   * @param middleware
   */
  multiple(
    chainsAndAddresses: Partial<{ [k in ChainId]: string[] | string }>,
    ...middleware: Middleware<ContextT>[]
  ): void {
    for (let [chain, addresses] of Object.entries(chainsAndAddresses)) {
      addresses = Array.isArray(addresses) ? addresses : [addresses];
      const chainRouter = this.chain(Number(chain) as ChainId);
      for (const address of addresses) {
        chainRouter.address(address, ...middleware);
      }
    }
  }

  /**
   * Pass in a set of middlewares that will run for each request
   * @example:
   * ```
   * relayerApp.use(logging(logger));
   * ```
   * @param middleware
   */
  use(...middleware: Middleware<ContextT>[] | ErrorMiddleware<ContextT>[]) {
    if (!middleware.length) {
      return;
    }

    // adding error middleware
    if (middleware[0].length > 2) {
      if (this.errorPipeline) {
        (middleware as ErrorMiddleware<ContextT>[]).unshift(this.errorPipeline);
      }
      this.errorPipeline = composeError(
        middleware as ErrorMiddleware<ContextT>[],
      );
      return;
    }

    // adding regular middleware
    if (this.pipeline) {
      (middleware as Middleware<ContextT>[]).unshift(this.pipeline);
    }
    this.pipeline = compose(middleware as Middleware<ContextT>[]);
  }

  fetchVaas(opts: FetchaVaasOpts): Promise<ParsedVaaWithBytes[]> {
    const bundle = new VaaBundleFetcher(this.fetchVaa, {
      vaaIds: opts.ids,
      maxAttempts: opts.attempts,
      delayBetweenAttemptsInMs: opts.delayBetweenRequestsInMs,
    });
    return bundle.build();
  }

  /**
   * Fetches a VAA from a wormhole compatible RPC.
   * You can specify how many times to retry in case it fails and how long to wait between retries
   * @param chain emitterChain
   * @param emitterAddress
   * @param sequence
   * @param retryTimeout backoff between retries
   * @param retries number of attempts
   */
  async fetchVaa(
    chain: ChainId | string,
    emitterAddress: Buffer | string,
    sequence: bigint | string | BigNumber,
    {
      retryTimeout = 100,
      retries = 2,
    }: { retryTimeout: number; retries: number } = {
      retryTimeout: 100,
      retries: 2,
    },
  ): Promise<ParsedVaaWithBytes> {
    const res = await getSignedVAAWithRetry(
      this.opts.wormholeRpcs,
      Number(chain) as ChainId,
      emitterAddress.toString("hex"),
      sequence.toString(),
      { transport: grpcWebNodeHttpTransport.NodeHttpTransport() },
      retryTimeout,
      retries,
    );

    return parseVaaWithBytes(res.vaaBytes);
  }

  /**
   * processVaa allows you to put a VAA through the pipeline leveraging storage if needed.
   * @param vaa
   * @param opts You can use this to extend the context that will be passed to the middleware
   */
  async processVaa(vaa: Buffer, opts: any = {}) {
    let parsedVaa = parseVaaWithBytes(vaa);
    this.emit(RelayerEvents.Received, parsedVaa);
    if (!(await this.shouldProcessVaa(parsedVaa)) && !opts.force) {
      this.rootLogger?.debug("VAA did not pass filters. Skipping...", {
        emitterChain: parsedVaa.emitterChain,
        emitterAddress: parsedVaa.emitterAddress.toString("hex"),
        sequence: parsedVaa.sequence.toString(),
      });
      this.emit(RelayerEvents.Skipped, parsedVaa);
      return;
    }
    if (this.storage) {
      const job = await this.storage.addVaaToQueue(parsedVaa.bytes);
      this.emit(RelayerEvents.Added, parsedVaa, job);
    } else {
      this.emit(RelayerEvents.Added, parsedVaa);
      await this.pushVaaThroughPipeline(vaa, opts);
    }
  }

  /**
   * Pushes a vaa through the pipeline. Unless you're the storage service you probably want to use `processVaa`.
   * @param vaa
   * @param opts
   */
  private async pushVaaThroughPipeline(
    vaa: SignedVaa,
    opts: any,
  ): Promise<void> {
    const parsedVaa = parseVaaWithBytes(vaa);
    const job: RelayJob | undefined = opts.job;

    let ctx: Context = {
      config: {
        spyFilters: await this.spyFilters(),
      },
      env: this.env,
      fetchVaa: this.fetchVaa.bind(this),
      fetchVaas: this.fetchVaas.bind(this),
      locals: {},
      on: this.on.bind(this),
      processVaa: this.processVaa.bind(this),
      vaa: parsedVaa,
      vaaBytes: vaa,
    };
    Object.assign(ctx, opts, { storage: { job } });
    try {
<<<<<<< HEAD
      await this.pipeline?.(ctx, () => {
        this.emit(RelayerEvents.Completed, parsedVaa, job);
      });
    } catch (e) {
      this.errorPipeline?.(e, ctx, () => {
        this.emit(RelayerEvents.Failed, parsedVaa, job);
      });
=======
      await this.pipeline?.(ctx, () => {});
      this.emit(RelayerEvents.Completed, parsedVaa, job);
    } catch (e) {
      this.errorPipeline?.(e, ctx, () => {});
      this.emit(RelayerEvents.Failed, parsedVaa, job);
>>>>>>> 708d5b38
      throw e;
    }
  }

  /**
   * Gives you a Chain router so you can add middleware on an address.
   * @example:
   * ```
   * relayerApp.chain(CHAIN_ID_ETH).address("0x0001234abcdef...", middleware1, middleware2);
   * ```
   *
   * @param chainId
   */
  chain(chainId: ChainId): ChainRouter<ContextT> {
    if (!this.chainRouters[chainId]) {
      this.chainRouters[chainId] = new ChainRouter(chainId);
    }
    return this.chainRouters[chainId]!;
  }

  /**
   * A convenient shortcut to subscribe to tokenBridge messages.
   * @example:
   * ```
   * relayerApp.tokenBridge(["ethereum", CHAIN_ID_SOLANA], middleware1, middleware2)
   * ```
   *
   * Would run middleware1 and middleware2 for any tokenBridge vaa coming from ethereum or solana.
   *
   * @param chainsOrChain
   * @param handlers
   */
  tokenBridge(
    chainsOrChain: ChainId[] | ChainName[] | ChainId | ChainName,
    ...handlers: Middleware<ContextT>[]
  ) {
    const chains = Array.isArray(chainsOrChain)
      ? chainsOrChain
      : [chainsOrChain];
    for (const chainIdOrName of chains) {
      const chainName = coalesceChainName(chainIdOrName);
      const chainId = coalesceChainId(chainIdOrName);
      let address =
        // @ts-ignore TODO
        CONTRACTS[this.env.toUpperCase()][chainName].token_bridge;
      this.chain(chainId).address(address, ...handlers);
    }
    return this;
  }

  private async spyFilters(): Promise<
    { emitterFilter?: { chainId?: ChainID; emitterAddress?: string } }[]
  > {
    const spyFilters = new Set<any>();
    for (const chainRouter of Object.values(this.chainRouters)) {
      for (const filter of await chainRouter.spyFilters()) {
        spyFilters.add(filter);
      }
    }
    return Array.from(spyFilters.values());
  }

  /**
   * Pass in the URL where you have an instance of the spy listening. Usually localhost:7073
   *
   * You can run the spy locally (for TESTNET) by doing:
   * ```
    docker run \
        --platform=linux/amd64 \
        -p 7073:7073 \
        --entrypoint /guardiand \
        ghcr.io/wormhole-foundation/guardiand:latest \
    spy --nodeKey /node.key --spyRPC "[::]:7073" --network /wormhole/testnet/2/1 --bootstrap /dns4/wormhole-testnet-v2-bootstrap.certus.one/udp/8999/quic/p2p/12D3KooWAkB9ynDur1Jtoa97LBUp8RXdhzS5uHgAfdTquJbrbN7i
   * ```
   *
   * You can run the spy locally (for MAINNET) by doing:
   * ```
   docker run \
      --platform=linux/amd64 \
      -p 7073:7073 \
      --entrypoint /guardiand \
      ghcr.io/wormhole-foundation/guardiand:latest \
   spy --nodeKey /node.key --spyRPC "[::]:7073" --network /wormhole/mainnet/2 --bootstrap /dns4/wormhole-mainnet-v2-bootstrap.certus.one/udp/8999/quic/p2p/12D3KooWQp644DK27fd3d4Km3jr7gHiuJJ5ZGmy8hH4py7fP4FP7,/dns4/wormhole-v2-mainnet-bootstrap.xlabs.xyz/udp/8999/quic/p2p/12D3KooWNQ9tVrcb64tw6bNs2CaNrUGPM7yRrKvBBheQ5yCyPHKC
   * ```
   * @param url
   */
  spy(url: string) {
    this.spyUrl = url;
    return this;
  }

  /**
   * Set a logger for the relayer app. Not to be confused with a logger for the middleware. This is for when the relayer app needs to log info/error.
   *
   * @param logger
   */
  logger(logger: Logger) {
    this.rootLogger = logger;
  }

  /**
   * Configure your storage by passing info redis connection info among other details.
   * If you are using RelayerApp<any>, and you do not call this method, you will not be using storage.
   * Which means your VAAS will go straight through the pipeline instead of being added to a queue.
   * @param storage
   */
  useStorage(storage: Storage) {
    this.storage = storage;
  }

  private generateChainRoutes(): Middleware<ContextT> {
    return async (ctx: ContextT, next: Next) => {
      let router = this.chainRouters[ctx.vaa.emitterChain as ChainId];
      if (!router) {
        this.rootLogger.error(
          "received a vaa but we don't have a router for it",
        );
        return;
      }
      await router.process(ctx, next);
    };
  }

  /**
   * Connect to the spy and start processing VAAs.
   */
  async listen() {
    this.rootLogger = this.rootLogger ?? defaultLogger;
    this.use(this.generateChainRoutes());

    this.filters = await this.spyFilters();
    this.rootLogger.debug(JSON.stringify(this.filters, null, 2));
    if (this.filters.length > 0 && !this.spyUrl) {
      throw new Error("you need to setup the spy url");
    }

    this.storage?.startWorker(this.onVaaFromQueue);

    while (true) {
      const client = createSpyRPCServiceClient(this.spyUrl!);

      try {
        const stream = await subscribeSignedVAA(client, {
          filters: this.filters,
        });

        this.rootLogger.info(`connected to the spy at: ${this.spyUrl}`);

        for await (const vaa of stream) {
          this.rootLogger.debug(`Received VAA through spy`);
          this.processVaa(vaa.vaaBytes);
        }
      } catch (err) {
        this.rootLogger.error("error connecting to the spy");
      }

      await sleep(300); // wait a bit before trying to reconnect.
    }
  }

  /**
   * Stop the worker from grabbing more jobs and wait until it finishes with the ones that it has.
   */
  stop() {
    return this.storage.stopWorker();
  }

  private onVaaFromQueue = async (job: RelayJob) => {
<<<<<<< HEAD
    await this.pushVaaThroughPipeline(job.data.vaaBytes, { job });
=======
    await this.pushVaaThroughPipeline(job.data.vaaBytes, { storage: { job } });
>>>>>>> 708d5b38
    await job.updateProgress(100);
    return [""];
  };
}

class ChainRouter<ContextT extends Context> {
  _addressHandlers: Record<string, Middleware<ContextT>> = {};

  constructor(public chainId: ChainId) {}

  /**
   * Specify an address in native format (eg base58 for solana) and a set of middleware to run when we receive a VAA from that address
   * @param address
   * @param handlers
   */
  address = (
    address: string,
    ...handlers: Middleware<ContextT>[]
  ): ChainRouter<ContextT> => {
    address = encodeEmitterAddress(this.chainId, address);
    if (!this._addressHandlers[address]) {
      this._addressHandlers[address] = compose(handlers);
    } else {
      this._addressHandlers[address] = compose([
        this._addressHandlers[address],
        ...handlers,
      ]);
    }
    return this;
  };

  spyFilters(): { emitterFilter: ContractFilter }[] {
    let addresses = Object.keys(this._addressHandlers);
    return addresses.map(address => ({
      emitterFilter: { chainId: this.chainId, emitterAddress: address },
    }));
  }

  async process(ctx: ContextT, next: Next): Promise<void> {
    let addr = ctx.vaa!.emitterAddress.toString("hex");
    let handler = this._addressHandlers[addr];
    if (!handler) {
      throw new Error("route undefined");
    }
    return handler?.(ctx, next);
  }
}

export type ContractFilter = {
  emitterAddress: string; // Emitter contract address to filter for
  chainId: ChainId; // Wormhole ChainID to filter for
};<|MERGE_RESOLUTION|>--- conflicted
+++ resolved
@@ -305,21 +305,11 @@
     };
     Object.assign(ctx, opts, { storage: { job } });
     try {
-<<<<<<< HEAD
-      await this.pipeline?.(ctx, () => {
-        this.emit(RelayerEvents.Completed, parsedVaa, job);
-      });
-    } catch (e) {
-      this.errorPipeline?.(e, ctx, () => {
-        this.emit(RelayerEvents.Failed, parsedVaa, job);
-      });
-=======
       await this.pipeline?.(ctx, () => {});
       this.emit(RelayerEvents.Completed, parsedVaa, job);
     } catch (e) {
       this.errorPipeline?.(e, ctx, () => {});
       this.emit(RelayerEvents.Failed, parsedVaa, job);
->>>>>>> 708d5b38
       throw e;
     }
   }
@@ -488,11 +478,7 @@
   }
 
   private onVaaFromQueue = async (job: RelayJob) => {
-<<<<<<< HEAD
-    await this.pushVaaThroughPipeline(job.data.vaaBytes, { job });
-=======
     await this.pushVaaThroughPipeline(job.data.vaaBytes, { storage: { job } });
->>>>>>> 708d5b38
     await job.updateProgress(100);
     return [""];
   };
