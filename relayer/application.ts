import { EventEmitter } from "events";
import {
  CHAIN_ID_SUI,
  ChainId,
  ChainName,
  coalesceChainId,
  coalesceChainName,
  CONTRACTS,
  getSignedVAAWithRetry,
  ParsedVaa,
  SignedVaa,
} from "@certusone/wormhole-sdk";
import {
  compose,
  composeError,
  ErrorMiddleware,
  Middleware,
  Next,
} from "./compose.middleware.js";
import { Context } from "./context.js";
import { Logger } from "winston";
import { BigNumber } from "ethers";
import {
  createSpyRPCServiceClient,
  subscribeSignedVAA,
} from "@certusone/wormhole-spydk";
import { UnrecoverableError } from "bullmq";
import {
  encodeEmitterAddress,
  mergeDeep,
  parseVaaWithBytes,
  sleep,
<<<<<<< HEAD
} from "./utils.js";
import * as grpcWebNodeHttpTransport from "@improbable-eng/grpc-web-node-http-transport";
import { defaultLogger } from "./logging.js";
import { VaaBundleFetcher, VaaId } from "./bundle-fetcher.helper.js";
import { RelayJob, Storage } from "./storage/storage.js";
import { emitterCapByEnv } from "./configs/sui.js";
=======
} from "./utils";
import { FailFastGrpcTransportFactory } from "./rpc/fail-fast-grpc-transport";
import { defaultLogger } from "./logging";
import { VaaBundleFetcher, VaaId } from "./bundle-fetcher.helper";
import { RelayJob, Storage } from "./storage/storage";
import { emitterCapByEnv } from "./configs/sui";
>>>>>>> b8837472
import { LRUCache } from "lru-cache";
import { Environment } from "./environment.js";
import { SpyRPCServiceClient } from "@certusone/wormhole-spydk/lib/cjs/proto/spy/v1/spy.js";
import { Registry } from "prom-client";
import { createRelayerMetrics, RelayerMetrics } from "./application.metrics.js";

export { UnrecoverableError };

export interface RelayerAppOpts {
  wormholeRpcs?: string[];
  concurrency?: number;
}

export type FetchaVaasOpts = {
  ids: VaaId[];
  delayBetweenRequestsInMs?: number;
  attempts?: number;
};

export const defaultWormholeRpcs = {
  [Environment.MAINNET]: ["https://api.wormscan.io"],
  [Environment.TESTNET]: [
    "https://wormhole-v2-testnet-api.certus.one",
    "https://api.testnet.wormscan.io",
  ],
  [Environment.DEVNET]: [""],
};

const defaultOpts = (env: Environment): RelayerAppOpts => ({
  wormholeRpcs: defaultWormholeRpcs[env],
  concurrency: 1,
});

export interface SerializableVaaId {
  emitterChain: ChainId;
  emitterAddress: string;
  sequence: string;
}

export interface ParsedVaaWithBytes extends ParsedVaa {
  id: SerializableVaaId;
  bytes: SignedVaa;
}

export type FilterFN = (
  vaaBytes: ParsedVaaWithBytes,
) => Promise<boolean> | boolean;

export enum RelayerEvents {
  Received = "received",
  Added = "added",
  Skipped = "skipped",
  Completed = "completed",
  Failed = "failed",
}

export type ListenerFn = (vaa: ParsedVaaWithBytes, job?: RelayJob) => void;

export class RelayerApp<ContextT extends Context> extends EventEmitter {
  storage: Storage;
  filters: {
    emitterFilter?: { chainId?: ChainId; emitterAddress?: string };
  }[] = [];
  private pipeline?: Middleware;
  private errorPipeline?: ErrorMiddleware;
  private chainRouters: Partial<Record<ChainId, ChainRouter<ContextT>>> = {};
  private spyUrl?: string;
  private rootLogger: Logger;
  private opts: RelayerAppOpts;
  private vaaFilters: FilterFN[] = [];
  private alreadyFilteredCache = new LRUCache<string, boolean>({ max: 1000 });
  private metrics: RelayerMetrics;
  private registry: Registry;

  constructor(
    public env: Environment = Environment.TESTNET,
    opts: RelayerAppOpts = {},
  ) {
    super();
    this.opts = mergeDeep({}, [defaultOpts(env), opts]);
    const { metrics, registry } = createRelayerMetrics();
    this.metrics = metrics;
    this.registry = registry;
  }

  get metricsRegistry(): Registry {
    return this.registry;
  }

  /**
   *  This function will run as soon as a VAA is received and will determine whether we want to process it or skip it.
   *  This is useful if you're listening to a contract but you don't care about every one of the VAAs emitted by it (eg. The Token Bridge contract).
   *
   *  WARNING: If your function throws, the VAA will be skipped (is this the right behavior?). If you want to process the VAA anyway, catch your errors and return true.
   *
   * @param newFilter pass in a function that will receive the raw bytes of the VAA and if it returns `true` or `Promise<true>` the VAA will be processed, otherwise it will be skipped
   */
  filter(newFilter: FilterFN) {
    this.vaaFilters.push(newFilter);
  }

  on(eventName: RelayerEvents, listener: ListenerFn): this {
    return super.on(eventName, listener);
  }

  emit(
    eventName: RelayerEvents,
    vaa: ParsedVaaWithBytes,
    job?: RelayJob,
    ...args: any
  ): boolean {
    return super.emit(eventName, vaa, job, ...args);
  }

  /**
   * Allows you to pass an object that specifies a combination of chains with address for which you want to run middleware.
   *
   * @example:
   * ```
   * relayerApp.multiple({[CHAIN_ID_SOLANA]: "mysolanaAddress", [ CHAIN_ID_ETH ]: "0xMyEthAddress" }, middleware1, middleware2)
   * ```
   *
   * This would run `middleware1` and `middleware2` for the address `mysolanaAddress` in Solana and for the address `0xMyEthAddress` in Ethereum.
   * @param chainsAndAddresses
   * @param middleware
   */
  multiple(
    chainsAndAddresses: Partial<{ [k in ChainId]: string[] | string }>,
    ...middleware: Middleware<ContextT>[]
  ): void {
    for (let [chain, addresses] of Object.entries(chainsAndAddresses)) {
      addresses = Array.isArray(addresses) ? addresses : [addresses];
      const chainRouter = this.chain(Number(chain) as ChainId);
      for (const address of addresses) {
        chainRouter.address(address, ...middleware);
      }
    }
  }

  /**
   * Pass in a set of middlewares that will run for each request
   * @example:
   * ```
   * relayerApp.use(logging(logger));
   * ```
   * @param middleware
   */
  use(...middleware: Middleware<ContextT>[] | ErrorMiddleware<ContextT>[]) {
    if (!middleware.length) {
      return;
    }

    // adding error middleware
    if (middleware[0].length > 2) {
      if (this.errorPipeline) {
        (middleware as ErrorMiddleware<ContextT>[]).unshift(this.errorPipeline);
      }
      this.errorPipeline = composeError(
        middleware as ErrorMiddleware<ContextT>[],
      );
      return;
    }

    // adding regular middleware
    if (this.pipeline) {
      (middleware as Middleware<ContextT>[]).unshift(this.pipeline);
    }
    this.pipeline = compose(middleware as Middleware<ContextT>[]);
  }

  fetchVaas(opts: FetchaVaasOpts): Promise<ParsedVaaWithBytes[]> {
    const bundle = new VaaBundleFetcher(this.fetchVaa.bind(this), {
      vaaIds: opts.ids,
      maxAttempts: opts.attempts,
      delayBetweenAttemptsInMs: opts.delayBetweenRequestsInMs,
    });
    return bundle.build();
  }

  /**
   * Fetches a VAA from a wormhole compatible RPC.
   * You can specify how many times to retry in case it fails and how long to wait between retries
   * @param chain emitterChain
   * @param emitterAddress
   * @param sequence
   * @param retryTimeout backoff between retries
   * @param retries number of attempts
   */
  async fetchVaa(
    chain: ChainId | string,
    emitterAddress: Buffer | string,
    sequence: bigint | string | BigNumber,
    {
      retryTimeout = 100,
      retries = 2,
    }: { retryTimeout: number; retries: number } = {
      retryTimeout: 100,
      retries: 2,
    },
  ): Promise<ParsedVaaWithBytes> {
    const res = await getSignedVAAWithRetry(
      this.opts.wormholeRpcs,
      Number(chain) as ChainId,
      emitterAddress.toString("hex"),
      sequence.toString(),
      { transport: FailFastGrpcTransportFactory() },
      retryTimeout,
      retries,
    );

    return parseVaaWithBytes(res.vaaBytes);
  }

  /**
   * processVaa allows you to put a VAA through the pipeline leveraging storage if needed.
   * @param vaa
   * @param opts You can use this to extend the context that will be passed to the middleware
   */
  async processVaa(vaa: Buffer, opts: any = {}) {
    let parsedVaa = parseVaaWithBytes(vaa);
    this.emit(RelayerEvents.Received, parsedVaa);
    if (!(await this.shouldProcessVaa(parsedVaa)) && !opts.force) {
      this.rootLogger?.debug("VAA did not pass filters. Skipping...", {
        emitterChain: parsedVaa.emitterChain,
        emitterAddress: parsedVaa.emitterAddress.toString("hex"),
        sequence: parsedVaa.sequence.toString(),
      });
      this.emit(RelayerEvents.Skipped, parsedVaa);
      return;
    }
    if (this.storage) {
      const job = await this.storage.addVaaToQueue(parsedVaa.bytes);
      // TODO: it would be ideal to only emit the added event only in
      // the cases the job was actually added (not already in queue)
      this.emit(RelayerEvents.Added, parsedVaa, job);
    } else {
      this.emit(RelayerEvents.Added, parsedVaa);
      await this.pushVaaThroughPipeline(vaa, opts);
    }
  }

  /**
   * Gives you a Chain router so you can add middleware on an address.
   * @example:
   * ```
   * relayerApp.chain(CHAIN_ID_ETH).address("0x0001234abcdef...", middleware1, middleware2);
   * ```
   *
   * @param chainId
   */
  chain(chainId: ChainId): ChainRouter<ContextT> {
    if (!this.chainRouters[chainId]) {
      this.chainRouters[chainId] = new ChainRouter(chainId);
    }
    return this.chainRouters[chainId]!;
  }

  /**
   * A convenient shortcut to subscribe to tokenBridge messages.
   * @example:
   * ```
   * relayerApp.tokenBridge(["ethereum", CHAIN_ID_SOLANA], middleware1, middleware2)
   * ```
   *
   * Would run middleware1 and middleware2 for any tokenBridge vaa coming from ethereum or solana.
   *
   * @param chainsOrChain
   * @param handlers
   */
  tokenBridge(
    chainsOrChain: ChainId[] | ChainName[] | ChainId | ChainName,
    ...handlers: Middleware<ContextT>[]
  ) {
    const chains = Array.isArray(chainsOrChain)
      ? chainsOrChain
      : [chainsOrChain];
    for (const chainIdOrName of chains) {
      const chainName = coalesceChainName(chainIdOrName);
      const chainId = coalesceChainId(chainIdOrName);
      const env = this.env.toUpperCase() as "MAINNET" | "TESTNET" | "DEVNET";
      let address =
        chainId === CHAIN_ID_SUI
          ? emitterCapByEnv[this.env] // sui is different from evm in that you can't use the package id or state id, you have to use the emitter cap
          : CONTRACTS[env][chainName].token_bridge;
      this.chain(chainId).address(address, ...handlers);
    }
    return this;
  }

  /**
     * Pass in the URL where you have an instance of the spy listening. Usually localhost:7073
     *
     * You can run the spy locally (for TESTNET) by doing:
     * ```
     docker run \
     --platform=linux/amd64 \
     -p 7073:7073 \
     --entrypoint /guardiand \
     ghcr.io/wormhole-foundation/guardiand:latest \
     spy --nodeKey /node.key --spyRPC "[::]:7073" --network /wormhole/testnet/2/1 --bootstrap /dns4/wormhole-testnet-v2-bootstrap.certus.one/udp/8999/quic/p2p/12D3KooWAkB9ynDur1Jtoa97LBUp8RXdhzS5uHgAfdTquJbrbN7i
     * ```
     *
     * You can run the spy locally (for MAINNET) by doing:
     * ```
     docker run \
     --platform=linux/amd64 \
     -p 7073:7073 \
     --entrypoint /guardiand \
     ghcr.io/wormhole-foundation/guardiand:latest \
     spy --nodeKey /node.key --spyRPC "[::]:7073" --network /wormhole/mainnet/2 --bootstrap /dns4/wormhole-mainnet-v2-bootstrap.certus.one/udp/8999/quic/p2p/12D3KooWQp644DK27fd3d4Km3jr7gHiuJJ5ZGmy8hH4py7fP4FP7,/dns4/wormhole-v2-mainnet-bootstrap.xlabs.xyz/udp/8999/quic/p2p/12D3KooWNQ9tVrcb64tw6bNs2CaNrUGPM7yRrKvBBheQ5yCyPHKC
     * ```
     * @param url
     */
  spy(url: string) {
    this.spyUrl = url;
    return this;
  }

  /**
   * Set a logger for the relayer app. Not to be confused with a logger for the middleware. This is for when the relayer app needs to log info/error.
   *
   * @param logger
   */
  logger(logger: Logger) {
    this.rootLogger = logger;
  }

  /**
   * Configure your storage by passing info redis connection info among other details.
   * If you are using RelayerApp<any>, and you do not call this method, you will not be using storage.
   * Which means your VAAS will go straight through the pipeline instead of being added to a queue.
   * @param storage
   */
  useStorage(storage: Storage) {
    this.storage = storage;
  }

  /**
   * Connect to the spy and start processing VAAs.
   */
  async listen() {
    this.rootLogger = this.rootLogger ?? defaultLogger;
    this.use(this.generateChainRoutes());

    this.filters = await this.spyFilters();
    this.metrics.spySubscribedFilters.set(this.filters.length);
    this.rootLogger.debug(JSON.stringify(this.filters, null, 2));
    if (this.filters.length > 0 && !this.spyUrl) {
      throw new Error("you need to setup the spy url");
    }

    this.storage?.startWorker(this.onVaaFromQueue);

    // we retry connecting every 1 second. So if attempts is 10, we've been trying to connect for 10 seconds.
    let attempts = 0;
    while (true) {
      try {
        const client: SpyRPCServiceClient = createSpyRPCServiceClient(
          this.spyUrl!,
        );
        await this.waitForReady(client);

        this.rootLogger.info(`connected to the spy at: ${this.spyUrl}`);

        attempts = 0;
        const stream = await subscribeSignedVAA(client, {
          // @ts-ignore spy sdk uses ChainID but js uses ChainId...
          filters: this.filters,
        });

        for await (const vaa of stream) {
          this.rootLogger.debug(`Received VAA through spy`);
          this.metrics.lastVaaReceived.set(Date.now());
          this.metrics.vaasViaSpyTotal.inc();
          this.processVaa(vaa.vaaBytes);
        }
      } catch (err) {
        attempts++;
        this.rootLogger.error(
          `error connecting to the spy ${
            this.spyUrl
          }. Down for: ${secondsToHuman(attempts)}...`,
        );
      }
    }
  }

  /**
   * Stop the worker from grabbing more jobs and wait until it finishes with the ones that it has.
   */
  stop() {
    return this.storage.stopWorker();
  }

  private async shouldProcessVaa(vaa: ParsedVaaWithBytes): Promise<boolean> {
    if (this.vaaFilters.length === 0) {
      return true;
    }
    const { emitterChain, emitterAddress, sequence } = vaa.id;
    const id = `${emitterChain}-${emitterAddress}-${sequence}`;
    if (this.alreadyFilteredCache.get(id)) {
      return false;
    }
    for (let i = 0; i < this.vaaFilters.length; i++) {
      const { emitterChain, emitterAddress, sequence } = vaa.id;
      const filter = this.vaaFilters[i];
      let isOk;
      try {
        isOk = await filter(vaa);
      } catch (e: any) {
        isOk = false;
        this.rootLogger.debug(
          `filter ${i} of ${this.vaaFilters.length} threw an exception`,
          {
            emitterChain,
            emitterAddress,
            sequence,
            message: e.message,
            stack: e.stack,
            name: e.name,
          },
        );
      }
      if (!isOk) {
        this.alreadyFilteredCache.set(id, true);
        this.rootLogger.debug(
          `Vaa was skipped by filter ${i + 1} of ${this.vaaFilters.length}`,
          { emitterChain, emitterAddress, sequence },
        );
        return false;
      }
    }
    return true;
  }

  /**
   * Pushes a vaa through the pipeline. Unless you're the storage service you probably want to use `processVaa`.
   * @param vaa
   * @param opts
   */
  private async pushVaaThroughPipeline(
    vaa: SignedVaa,
    opts: any,
  ): Promise<void> {
    const parsedVaa = parseVaaWithBytes(vaa);

    let ctx: Context = {
      config: {
        spyFilters: await this.spyFilters(),
      },
      env: this.env,
      fetchVaa: this.fetchVaa.bind(this),
      fetchVaas: this.fetchVaas.bind(this),
      locals: {},
      on: this.on.bind(this),
      processVaa: this.processVaa.bind(this),
      vaa: parsedVaa,
      vaaBytes: vaa,
    };
    Object.assign(ctx, opts);
    try {
      await this.pipeline?.(ctx, () => {});
      this.emit(RelayerEvents.Completed, parsedVaa, opts?.storage?.job);
    } catch (e) {
      this.errorPipeline?.(e, ctx, () => {});
      this.emit(RelayerEvents.Failed, parsedVaa, opts?.storage?.job);
      throw e;
    }
  }

  private async spyFilters(): Promise<
    { emitterFilter?: { chainId?: ChainId; emitterAddress?: string } }[]
  > {
    const spyFilters = new Set<any>();
    for (const chainRouter of Object.values(this.chainRouters)) {
      for (const filter of await chainRouter.spyFilters()) {
        spyFilters.add(filter);
      }
    }
    return Array.from(spyFilters.values());
  }

  private generateChainRoutes(): Middleware<ContextT> {
    return async (ctx: ContextT, next: Next) => {
      let router = this.chainRouters[ctx.vaa.emitterChain as ChainId];
      if (!router) {
        this.rootLogger.error(
          "received a vaa but we don't have a router for it",
        );
        return;
      }
      await router.process(ctx, next);
    };
  }

  private waitForReady(client: SpyRPCServiceClient): Promise<void> {
    return new Promise((resolve, reject) => {
      const deadline = new Date();
      deadline.setSeconds(deadline.getSeconds() + 1); // TODO parametrize wait time
      client.waitForReady(deadline, err => {
        if (err) {
          this.metrics.connectedSpies.set(0);
          reject(err);
        } else {
          this.metrics.connectedSpies.set(1);
          resolve(undefined);
        }
      });
    });
  }

  private onVaaFromQueue = async (job: RelayJob) => {
    await this.pushVaaThroughPipeline(job.data.vaaBytes, { storage: { job } });
    await job.updateProgress(100);
    return [""];
  };
}

class ChainRouter<ContextT extends Context> {
  _addressHandlers: Record<string, Middleware<ContextT>> = {};

  constructor(public chainId: ChainId) {}

  /**
   * Specify an address in native format (eg base58 for solana) and a set of middleware to run when we receive a VAA from that address
   * @param address
   * @param handlers
   */
  address = (
    address: string,
    ...handlers: Middleware<ContextT>[]
  ): ChainRouter<ContextT> => {
    address = encodeEmitterAddress(this.chainId, address);
    if (!this._addressHandlers[address]) {
      this._addressHandlers[address] = compose(handlers);
    } else {
      this._addressHandlers[address] = compose([
        this._addressHandlers[address],
        ...handlers,
      ]);
    }
    return this;
  };

  spyFilters(): { emitterFilter: ContractFilter }[] {
    let addresses = Object.keys(this._addressHandlers);
    return addresses.map(address => ({
      emitterFilter: { chainId: this.chainId, emitterAddress: address },
    }));
  }

  async process(ctx: ContextT, next: Next): Promise<void> {
    let addr = ctx.vaa!.emitterAddress.toString("hex");
    let handler = this._addressHandlers[addr];
    if (!handler) {
      throw new Error("route undefined");
    }
    return handler?.(ctx, next);
  }
}

// from: https://stackoverflow.com/questions/8211744/convert-time-interval-given-in-seconds-into-more-human-readable-form
/**
 * Translates seconds into human readable format of seconds, minutes, hours, days, and years
 *
 * @param  {number} seconds The number of seconds to be processed
 * @return {string}         The phrase describing the amount of time
 */
function secondsToHuman(seconds: number) {
  const levels: [number, string][] = [
    [Math.floor(seconds / 31536000), "years"],
    [Math.floor((seconds % 31536000) / 86400), "days"],
    [Math.floor(((seconds % 31536000) % 86400) / 3600), "hours"],
    [Math.floor((((seconds % 31536000) % 86400) % 3600) / 60), "minutes"],
    [(((seconds % 31536000) % 86400) % 3600) % 60, "seconds"],
  ];
  let returntext = "";

  for (let i = 0, max = levels.length; i < max; i++) {
    if (levels[i][0] === 0) continue;
    returntext += ` ${levels[i][0]} ${
      levels[i][0] === 1
        ? levels[i][1].substr(0, levels[i][1].length - 1)
        : levels[i][1]
    }`;
  }
  return returntext.trim();
}

export type ContractFilter = {
  emitterAddress: string; // Emitter contract address to filter for
  chainId: ChainId; // Wormhole ChainID to filter for
};<|MERGE_RESOLUTION|>--- conflicted
+++ resolved
@@ -30,21 +30,12 @@
   mergeDeep,
   parseVaaWithBytes,
   sleep,
-<<<<<<< HEAD
 } from "./utils.js";
-import * as grpcWebNodeHttpTransport from "@improbable-eng/grpc-web-node-http-transport";
+import { FailFastGrpcTransportFactory } from "./rpc/fail-fast-grpc-transport.js";
 import { defaultLogger } from "./logging.js";
 import { VaaBundleFetcher, VaaId } from "./bundle-fetcher.helper.js";
 import { RelayJob, Storage } from "./storage/storage.js";
 import { emitterCapByEnv } from "./configs/sui.js";
-=======
-} from "./utils";
-import { FailFastGrpcTransportFactory } from "./rpc/fail-fast-grpc-transport";
-import { defaultLogger } from "./logging";
-import { VaaBundleFetcher, VaaId } from "./bundle-fetcher.helper";
-import { RelayJob, Storage } from "./storage/storage";
-import { emitterCapByEnv } from "./configs/sui";
->>>>>>> b8837472
 import { LRUCache } from "lru-cache";
 import { Environment } from "./environment.js";
 import { SpyRPCServiceClient } from "@certusone/wormhole-spydk/lib/cjs/proto/spy/v1/spy.js";
@@ -144,299 +135,6 @@
    */
   filter(newFilter: FilterFN) {
     this.vaaFilters.push(newFilter);
-  }
-
-  on(eventName: RelayerEvents, listener: ListenerFn): this {
-    return super.on(eventName, listener);
-  }
-
-  emit(
-    eventName: RelayerEvents,
-    vaa: ParsedVaaWithBytes,
-    job?: RelayJob,
-    ...args: any
-  ): boolean {
-    return super.emit(eventName, vaa, job, ...args);
-  }
-
-  /**
-   * Allows you to pass an object that specifies a combination of chains with address for which you want to run middleware.
-   *
-   * @example:
-   * ```
-   * relayerApp.multiple({[CHAIN_ID_SOLANA]: "mysolanaAddress", [ CHAIN_ID_ETH ]: "0xMyEthAddress" }, middleware1, middleware2)
-   * ```
-   *
-   * This would run `middleware1` and `middleware2` for the address `mysolanaAddress` in Solana and for the address `0xMyEthAddress` in Ethereum.
-   * @param chainsAndAddresses
-   * @param middleware
-   */
-  multiple(
-    chainsAndAddresses: Partial<{ [k in ChainId]: string[] | string }>,
-    ...middleware: Middleware<ContextT>[]
-  ): void {
-    for (let [chain, addresses] of Object.entries(chainsAndAddresses)) {
-      addresses = Array.isArray(addresses) ? addresses : [addresses];
-      const chainRouter = this.chain(Number(chain) as ChainId);
-      for (const address of addresses) {
-        chainRouter.address(address, ...middleware);
-      }
-    }
-  }
-
-  /**
-   * Pass in a set of middlewares that will run for each request
-   * @example:
-   * ```
-   * relayerApp.use(logging(logger));
-   * ```
-   * @param middleware
-   */
-  use(...middleware: Middleware<ContextT>[] | ErrorMiddleware<ContextT>[]) {
-    if (!middleware.length) {
-      return;
-    }
-
-    // adding error middleware
-    if (middleware[0].length > 2) {
-      if (this.errorPipeline) {
-        (middleware as ErrorMiddleware<ContextT>[]).unshift(this.errorPipeline);
-      }
-      this.errorPipeline = composeError(
-        middleware as ErrorMiddleware<ContextT>[],
-      );
-      return;
-    }
-
-    // adding regular middleware
-    if (this.pipeline) {
-      (middleware as Middleware<ContextT>[]).unshift(this.pipeline);
-    }
-    this.pipeline = compose(middleware as Middleware<ContextT>[]);
-  }
-
-  fetchVaas(opts: FetchaVaasOpts): Promise<ParsedVaaWithBytes[]> {
-    const bundle = new VaaBundleFetcher(this.fetchVaa.bind(this), {
-      vaaIds: opts.ids,
-      maxAttempts: opts.attempts,
-      delayBetweenAttemptsInMs: opts.delayBetweenRequestsInMs,
-    });
-    return bundle.build();
-  }
-
-  /**
-   * Fetches a VAA from a wormhole compatible RPC.
-   * You can specify how many times to retry in case it fails and how long to wait between retries
-   * @param chain emitterChain
-   * @param emitterAddress
-   * @param sequence
-   * @param retryTimeout backoff between retries
-   * @param retries number of attempts
-   */
-  async fetchVaa(
-    chain: ChainId | string,
-    emitterAddress: Buffer | string,
-    sequence: bigint | string | BigNumber,
-    {
-      retryTimeout = 100,
-      retries = 2,
-    }: { retryTimeout: number; retries: number } = {
-      retryTimeout: 100,
-      retries: 2,
-    },
-  ): Promise<ParsedVaaWithBytes> {
-    const res = await getSignedVAAWithRetry(
-      this.opts.wormholeRpcs,
-      Number(chain) as ChainId,
-      emitterAddress.toString("hex"),
-      sequence.toString(),
-      { transport: FailFastGrpcTransportFactory() },
-      retryTimeout,
-      retries,
-    );
-
-    return parseVaaWithBytes(res.vaaBytes);
-  }
-
-  /**
-   * processVaa allows you to put a VAA through the pipeline leveraging storage if needed.
-   * @param vaa
-   * @param opts You can use this to extend the context that will be passed to the middleware
-   */
-  async processVaa(vaa: Buffer, opts: any = {}) {
-    let parsedVaa = parseVaaWithBytes(vaa);
-    this.emit(RelayerEvents.Received, parsedVaa);
-    if (!(await this.shouldProcessVaa(parsedVaa)) && !opts.force) {
-      this.rootLogger?.debug("VAA did not pass filters. Skipping...", {
-        emitterChain: parsedVaa.emitterChain,
-        emitterAddress: parsedVaa.emitterAddress.toString("hex"),
-        sequence: parsedVaa.sequence.toString(),
-      });
-      this.emit(RelayerEvents.Skipped, parsedVaa);
-      return;
-    }
-    if (this.storage) {
-      const job = await this.storage.addVaaToQueue(parsedVaa.bytes);
-      // TODO: it would be ideal to only emit the added event only in
-      // the cases the job was actually added (not already in queue)
-      this.emit(RelayerEvents.Added, parsedVaa, job);
-    } else {
-      this.emit(RelayerEvents.Added, parsedVaa);
-      await this.pushVaaThroughPipeline(vaa, opts);
-    }
-  }
-
-  /**
-   * Gives you a Chain router so you can add middleware on an address.
-   * @example:
-   * ```
-   * relayerApp.chain(CHAIN_ID_ETH).address("0x0001234abcdef...", middleware1, middleware2);
-   * ```
-   *
-   * @param chainId
-   */
-  chain(chainId: ChainId): ChainRouter<ContextT> {
-    if (!this.chainRouters[chainId]) {
-      this.chainRouters[chainId] = new ChainRouter(chainId);
-    }
-    return this.chainRouters[chainId]!;
-  }
-
-  /**
-   * A convenient shortcut to subscribe to tokenBridge messages.
-   * @example:
-   * ```
-   * relayerApp.tokenBridge(["ethereum", CHAIN_ID_SOLANA], middleware1, middleware2)
-   * ```
-   *
-   * Would run middleware1 and middleware2 for any tokenBridge vaa coming from ethereum or solana.
-   *
-   * @param chainsOrChain
-   * @param handlers
-   */
-  tokenBridge(
-    chainsOrChain: ChainId[] | ChainName[] | ChainId | ChainName,
-    ...handlers: Middleware<ContextT>[]
-  ) {
-    const chains = Array.isArray(chainsOrChain)
-      ? chainsOrChain
-      : [chainsOrChain];
-    for (const chainIdOrName of chains) {
-      const chainName = coalesceChainName(chainIdOrName);
-      const chainId = coalesceChainId(chainIdOrName);
-      const env = this.env.toUpperCase() as "MAINNET" | "TESTNET" | "DEVNET";
-      let address =
-        chainId === CHAIN_ID_SUI
-          ? emitterCapByEnv[this.env] // sui is different from evm in that you can't use the package id or state id, you have to use the emitter cap
-          : CONTRACTS[env][chainName].token_bridge;
-      this.chain(chainId).address(address, ...handlers);
-    }
-    return this;
-  }
-
-  /**
-     * Pass in the URL where you have an instance of the spy listening. Usually localhost:7073
-     *
-     * You can run the spy locally (for TESTNET) by doing:
-     * ```
-     docker run \
-     --platform=linux/amd64 \
-     -p 7073:7073 \
-     --entrypoint /guardiand \
-     ghcr.io/wormhole-foundation/guardiand:latest \
-     spy --nodeKey /node.key --spyRPC "[::]:7073" --network /wormhole/testnet/2/1 --bootstrap /dns4/wormhole-testnet-v2-bootstrap.certus.one/udp/8999/quic/p2p/12D3KooWAkB9ynDur1Jtoa97LBUp8RXdhzS5uHgAfdTquJbrbN7i
-     * ```
-     *
-     * You can run the spy locally (for MAINNET) by doing:
-     * ```
-     docker run \
-     --platform=linux/amd64 \
-     -p 7073:7073 \
-     --entrypoint /guardiand \
-     ghcr.io/wormhole-foundation/guardiand:latest \
-     spy --nodeKey /node.key --spyRPC "[::]:7073" --network /wormhole/mainnet/2 --bootstrap /dns4/wormhole-mainnet-v2-bootstrap.certus.one/udp/8999/quic/p2p/12D3KooWQp644DK27fd3d4Km3jr7gHiuJJ5ZGmy8hH4py7fP4FP7,/dns4/wormhole-v2-mainnet-bootstrap.xlabs.xyz/udp/8999/quic/p2p/12D3KooWNQ9tVrcb64tw6bNs2CaNrUGPM7yRrKvBBheQ5yCyPHKC
-     * ```
-     * @param url
-     */
-  spy(url: string) {
-    this.spyUrl = url;
-    return this;
-  }
-
-  /**
-   * Set a logger for the relayer app. Not to be confused with a logger for the middleware. This is for when the relayer app needs to log info/error.
-   *
-   * @param logger
-   */
-  logger(logger: Logger) {
-    this.rootLogger = logger;
-  }
-
-  /**
-   * Configure your storage by passing info redis connection info among other details.
-   * If you are using RelayerApp<any>, and you do not call this method, you will not be using storage.
-   * Which means your VAAS will go straight through the pipeline instead of being added to a queue.
-   * @param storage
-   */
-  useStorage(storage: Storage) {
-    this.storage = storage;
-  }
-
-  /**
-   * Connect to the spy and start processing VAAs.
-   */
-  async listen() {
-    this.rootLogger = this.rootLogger ?? defaultLogger;
-    this.use(this.generateChainRoutes());
-
-    this.filters = await this.spyFilters();
-    this.metrics.spySubscribedFilters.set(this.filters.length);
-    this.rootLogger.debug(JSON.stringify(this.filters, null, 2));
-    if (this.filters.length > 0 && !this.spyUrl) {
-      throw new Error("you need to setup the spy url");
-    }
-
-    this.storage?.startWorker(this.onVaaFromQueue);
-
-    // we retry connecting every 1 second. So if attempts is 10, we've been trying to connect for 10 seconds.
-    let attempts = 0;
-    while (true) {
-      try {
-        const client: SpyRPCServiceClient = createSpyRPCServiceClient(
-          this.spyUrl!,
-        );
-        await this.waitForReady(client);
-
-        this.rootLogger.info(`connected to the spy at: ${this.spyUrl}`);
-
-        attempts = 0;
-        const stream = await subscribeSignedVAA(client, {
-          // @ts-ignore spy sdk uses ChainID but js uses ChainId...
-          filters: this.filters,
-        });
-
-        for await (const vaa of stream) {
-          this.rootLogger.debug(`Received VAA through spy`);
-          this.metrics.lastVaaReceived.set(Date.now());
-          this.metrics.vaasViaSpyTotal.inc();
-          this.processVaa(vaa.vaaBytes);
-        }
-      } catch (err) {
-        attempts++;
-        this.rootLogger.error(
-          `error connecting to the spy ${
-            this.spyUrl
-          }. Down for: ${secondsToHuman(attempts)}...`,
-        );
-      }
-    }
-  }
-
-  /**
-   * Stop the worker from grabbing more jobs and wait until it finishes with the ones that it has.
-   */
-  stop() {
-    return this.storage.stopWorker();
   }
 
   private async shouldProcessVaa(vaa: ParsedVaaWithBytes): Promise<boolean> {
@@ -480,6 +178,146 @@
     return true;
   }
 
+  on(eventName: RelayerEvents, listener: ListenerFn): this {
+    return super.on(eventName, listener);
+  }
+
+  emit(
+    eventName: RelayerEvents,
+    vaa: ParsedVaaWithBytes,
+    job?: RelayJob,
+    ...args: any
+  ): boolean {
+    return super.emit(eventName, vaa, job, ...args);
+  }
+
+  /**
+   * Allows you to pass an object that specifies a combination of chains with address for which you want to run middleware.
+   *
+   * @example:
+   * ```
+   * relayerApp.multiple({[CHAIN_ID_SOLANA]: "mysolanaAddress", [ CHAIN_ID_ETH ]: "0xMyEthAddress" }, middleware1, middleware2)
+   * ```
+   *
+   * This would run `middleware1` and `middleware2` for the address `mysolanaAddress` in Solana and for the address `0xMyEthAddress` in Ethereum.
+   * @param chainsAndAddresses
+   * @param middleware
+   */
+  multiple(
+    chainsAndAddresses: Partial<{ [k in ChainId]: string[] | string }>,
+    ...middleware: Middleware<ContextT>[]
+  ): void {
+    for (let [chain, addresses] of Object.entries(chainsAndAddresses)) {
+      addresses = Array.isArray(addresses) ? addresses : [addresses];
+      const chainRouter = this.chain(Number(chain) as ChainId);
+      for (const address of addresses) {
+        chainRouter.address(address, ...middleware);
+      }
+    }
+  }
+
+  /**
+   * Pass in a set of middlewares that will run for each request
+   * @example:
+   * ```
+   * relayerApp.use(logging(logger));
+   * ```
+   * @param middleware
+   */
+  use(...middleware: Middleware<ContextT>[] | ErrorMiddleware<ContextT>[]) {
+    if (!middleware.length) {
+      return;
+    }
+
+    // adding error middleware
+    if (middleware[0].length > 2) {
+      if (this.errorPipeline) {
+        (middleware as ErrorMiddleware<ContextT>[]).unshift(this.errorPipeline);
+      }
+      this.errorPipeline = composeError(
+        middleware as ErrorMiddleware<ContextT>[],
+      );
+      return;
+    }
+
+    // adding regular middleware
+    if (this.pipeline) {
+      (middleware as Middleware<ContextT>[]).unshift(this.pipeline);
+    }
+    this.pipeline = compose(middleware as Middleware<ContextT>[]);
+  }
+
+  fetchVaas(opts: FetchaVaasOpts): Promise<ParsedVaaWithBytes[]> {
+    const bundle = new VaaBundleFetcher(this.fetchVaa.bind(this), {
+      vaaIds: opts.ids,
+      maxAttempts: opts.attempts,
+      delayBetweenAttemptsInMs: opts.delayBetweenRequestsInMs,
+    });
+    return bundle.build();
+  }
+
+  /**
+   * Fetches a VAA from a wormhole compatible RPC.
+   * You can specify how many times to retry in case it fails and how long to wait between retries
+   * @param chain emitterChain
+   * @param emitterAddress
+   * @param sequence
+   * @param retryTimeout backoff between retries
+   * @param retries number of attempts
+   */
+  async fetchVaa(
+    chain: ChainId | string,
+    emitterAddress: Buffer | string,
+    sequence: bigint | string | BigNumber,
+    {
+      retryTimeout = 100,
+      retries = 2,
+    }: { retryTimeout: number; retries: number } = {
+      retryTimeout: 100,
+      retries: 2,
+    },
+  ): Promise<ParsedVaaWithBytes> {
+    const res = await getSignedVAAWithRetry(
+      this.opts.wormholeRpcs,
+      Number(chain) as ChainId,
+      emitterAddress.toString("hex"),
+      sequence.toString(),
+      { transport: FailFastGrpcTransportFactory() },
+      retryTimeout,
+      retries,
+    );
+
+    return parseVaaWithBytes(res.vaaBytes);
+  }
+
+  /**
+   * processVaa allows you to put a VAA through the pipeline leveraging storage if needed.
+   * @param vaa
+   * @param opts You can use this to extend the context that will be passed to the middleware
+   */
+  async processVaa(vaa: Buffer, opts: any = {}) {
+    let parsedVaa = parseVaaWithBytes(vaa);
+    this.emit(RelayerEvents.Received, parsedVaa);
+    if (!(await this.shouldProcessVaa(parsedVaa)) && !opts.force) {
+      this.rootLogger?.debug("VAA did not pass filters. Skipping...", {
+        emitterChain: parsedVaa.emitterChain,
+        emitterAddress: parsedVaa.emitterAddress.toString("hex"),
+        sequence: parsedVaa.sequence.toString(),
+      });
+      this.emit(RelayerEvents.Skipped, parsedVaa);
+      return;
+    }
+    if (this.storage) {
+      const job = await this.storage.addVaaToQueue(parsedVaa.bytes);
+      // TODO: it would be ideal to only emit the added event only in
+      // the cases the job was actually added (not already in queue)
+      this.emit(RelayerEvents.Added, parsedVaa, job);
+    } else {
+      this.emit(RelayerEvents.Added, parsedVaa);
+      await this.pushVaaThroughPipeline(vaa, opts);
+    }
+  }
+
   /**
    * Pushes a vaa through the pipeline. Unless you're the storage service you probably want to use `processVaa`.
    * @param vaa
@@ -515,6 +353,54 @@
     }
   }
 
+  /**
+   * Gives you a Chain router so you can add middleware on an address.
+   * @example:
+   * ```
+   * relayerApp.chain(CHAIN_ID_ETH).address("0x0001234abcdef...", middleware1, middleware2);
+   * ```
+   *
+   * @param chainId
+   */
+  chain(chainId: ChainId): ChainRouter<ContextT> {
+    if (!this.chainRouters[chainId]) {
+      this.chainRouters[chainId] = new ChainRouter(chainId);
+    }
+    return this.chainRouters[chainId]!;
+  }
+
+  /**
+   * A convenient shortcut to subscribe to tokenBridge messages.
+   * @example:
+   * ```
+   * relayerApp.tokenBridge(["ethereum", CHAIN_ID_SOLANA], middleware1, middleware2)
+   * ```
+   *
+   * Would run middleware1 and middleware2 for any tokenBridge vaa coming from ethereum or solana.
+   *
+   * @param chainsOrChain
+   * @param handlers
+   */
+  tokenBridge(
+    chainsOrChain: ChainId[] | ChainName[] | ChainId | ChainName,
+    ...handlers: Middleware<ContextT>[]
+  ) {
+    const chains = Array.isArray(chainsOrChain)
+      ? chainsOrChain
+      : [chainsOrChain];
+    for (const chainIdOrName of chains) {
+      const chainName = coalesceChainName(chainIdOrName);
+      const chainId = coalesceChainId(chainIdOrName);
+      const env = this.env.toUpperCase() as "MAINNET" | "TESTNET" | "DEVNET";
+      let address =
+        chainId === CHAIN_ID_SUI
+          ? emitterCapByEnv[this.env] // sui is different from evm in that you can't use the package id or state id, you have to use the emitter cap
+          : CONTRACTS[env][chainName].token_bridge;
+      this.chain(chainId).address(address, ...handlers);
+    }
+    return this;
+  }
+
   private async spyFilters(): Promise<
     { emitterFilter?: { chainId?: ChainId; emitterAddress?: string } }[]
   > {
@@ -525,6 +411,54 @@
       }
     }
     return Array.from(spyFilters.values());
+  }
+
+  /**
+     * Pass in the URL where you have an instance of the spy listening. Usually localhost:7073
+     *
+     * You can run the spy locally (for TESTNET) by doing:
+     * ```
+     docker run \
+     --platform=linux/amd64 \
+     -p 7073:7073 \
+     --entrypoint /guardiand \
+     ghcr.io/wormhole-foundation/guardiand:latest \
+     spy --nodeKey /node.key --spyRPC "[::]:7073" --network /wormhole/testnet/2/1 --bootstrap /dns4/wormhole-testnet-v2-bootstrap.certus.one/udp/8999/quic/p2p/12D3KooWAkB9ynDur1Jtoa97LBUp8RXdhzS5uHgAfdTquJbrbN7i
+     * ```
+     *
+     * You can run the spy locally (for MAINNET) by doing:
+     * ```
+     docker run \
+     --platform=linux/amd64 \
+     -p 7073:7073 \
+     --entrypoint /guardiand \
+     ghcr.io/wormhole-foundation/guardiand:latest \
+     spy --nodeKey /node.key --spyRPC "[::]:7073" --network /wormhole/mainnet/2 --bootstrap /dns4/wormhole-mainnet-v2-bootstrap.certus.one/udp/8999/quic/p2p/12D3KooWQp644DK27fd3d4Km3jr7gHiuJJ5ZGmy8hH4py7fP4FP7,/dns4/wormhole-v2-mainnet-bootstrap.xlabs.xyz/udp/8999/quic/p2p/12D3KooWNQ9tVrcb64tw6bNs2CaNrUGPM7yRrKvBBheQ5yCyPHKC
+     * ```
+     * @param url
+     */
+  spy(url: string) {
+    this.spyUrl = url;
+    return this;
+  }
+
+  /**
+   * Set a logger for the relayer app. Not to be confused with a logger for the middleware. This is for when the relayer app needs to log info/error.
+   *
+   * @param logger
+   */
+  logger(logger: Logger) {
+    this.rootLogger = logger;
+  }
+
+  /**
+   * Configure your storage by passing info redis connection info among other details.
+   * If you are using RelayerApp<any>, and you do not call this method, you will not be using storage.
+   * Which means your VAAS will go straight through the pipeline instead of being added to a queue.
+   * @param storage
+   */
+  useStorage(storage: Storage) {
+    this.storage = storage;
   }
 
   private generateChainRoutes(): Middleware<ContextT> {
@@ -538,6 +472,56 @@
       }
       await router.process(ctx, next);
     };
+  }
+
+  /**
+   * Connect to the spy and start processing VAAs.
+   */
+  async listen() {
+    this.rootLogger = this.rootLogger ?? defaultLogger;
+    this.use(this.generateChainRoutes());
+
+    this.filters = await this.spyFilters();
+    this.metrics.spySubscribedFilters.set(this.filters.length);
+    this.rootLogger.debug(JSON.stringify(this.filters, null, 2));
+    if (this.filters.length > 0 && !this.spyUrl) {
+      throw new Error("you need to setup the spy url");
+    }
+
+    this.storage?.startWorker(this.onVaaFromQueue);
+
+    // we retry connecting every 1 second. So if attempts is 10, we've been trying to connect for 10 seconds.
+    let attempts = 0;
+    while (true) {
+      try {
+        const client: SpyRPCServiceClient = createSpyRPCServiceClient(
+          this.spyUrl!,
+        );
+        await this.waitForReady(client);
+
+        this.rootLogger.info(`connected to the spy at: ${this.spyUrl}`);
+
+        attempts = 0;
+        const stream = await subscribeSignedVAA(client, {
+          // @ts-ignore spy sdk uses ChainID but js uses ChainId...
+          filters: this.filters,
+        });
+
+        for await (const vaa of stream) {
+          this.rootLogger.debug(`Received VAA through spy`);
+          this.metrics.lastVaaReceived.set(Date.now());
+          this.metrics.vaasViaSpyTotal.inc();
+          this.processVaa(vaa.vaaBytes);
+        }
+      } catch (err) {
+        attempts++;
+        this.rootLogger.error(
+          `error connecting to the spy ${
+            this.spyUrl
+          }. Down for: ${secondsToHuman(attempts)}...`,
+        );
+      }
+    }
   }
 
   private waitForReady(client: SpyRPCServiceClient): Promise<void> {
@@ -554,6 +538,13 @@
         }
       });
     });
+  }
+
+  /**
+   * Stop the worker from grabbing more jobs and wait until it finishes with the ones that it has.
+   */
+  stop() {
+    return this.storage.stopWorker();
   }
 
   private onVaaFromQueue = async (job: RelayJob) => {
