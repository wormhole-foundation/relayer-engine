--- conflicted
+++ resolved
@@ -2,10 +2,6 @@
 import { ChainId } from "@certusone/wormhole-sdk";
 import { Logger } from "winston";
 import { Pool } from "generic-pool";
-<<<<<<< HEAD
-import { GetSignedVAAResponse } from "@certusone/wormhole-spydk/lib/cjs/proto/publicrpc/v1/publicrpc.js";
-=======
->>>>>>> af0e27d0
 import {
   ParsedVaaWithBytes,
   RelayerApp,
@@ -24,10 +20,7 @@
   updateSeenSequences,
 } from "./storage.js";
 import { FilterIdentifier, MissedVaaOpts } from "./worker.js";
-<<<<<<< HEAD
-=======
 import { Wormscan } from "../../rpc/wormscan-client.js";
->>>>>>> af0e27d0
 
 export type ProcessVaaFn = (x: Buffer) => Promise<void>;
 
