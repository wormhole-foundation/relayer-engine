--- conflicted
+++ resolved
@@ -2,10 +2,6 @@
 import { ChainId } from "@certusone/wormhole-sdk";
 import { Logger } from "winston";
 import { Pool } from "generic-pool";
-<<<<<<< HEAD
-=======
-import { GetSignedVAAResponse } from "@certusone/wormhole-spydk/lib/cjs/proto/publicrpc/v1/publicrpc.js";
->>>>>>> 67a675e4
 import {
   ParsedVaaWithBytes,
   RelayerApp,
@@ -22,14 +18,9 @@
   getAllProcessedSeqsInOrder,
   markVaaAsSeen,
   updateSeenSequences,
-<<<<<<< HEAD
-} from "./storage";
-import { FilterIdentifier, MissedVaaOpts } from "./worker";
-import { Wormscan } from "../../rpc/wormscan-client";
-=======
 } from "./storage.js";
 import { FilterIdentifier, MissedVaaOpts } from "./worker.js";
->>>>>>> 67a675e4
+import { Wormscan } from "../../rpc/wormscan-client.js";
 
 export type ProcessVaaFn = (x: Buffer) => Promise<void>;
 
