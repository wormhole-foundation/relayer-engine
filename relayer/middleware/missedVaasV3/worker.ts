--- conflicted
+++ resolved
@@ -4,22 +4,14 @@
 import { createPool, Pool } from "generic-pool";
 import { Logger } from "winston";
 
-<<<<<<< HEAD
 import {
   defaultWormholeRpcs,
   defaultWormscanUrl,
   RelayerApp,
-} from "../../application";
-import { mapConcurrent, sleep } from "../../utils";
-import { RedisConnectionOpts } from "../../storage/redis-storage";
-import { initMetrics, MissedVaaMetrics } from "./metrics";
-import { updateMetrics } from "./helpers";
-=======
-import { defaultWormholeRpcs, RelayerApp } from "../../application.js";
+} from "../../application.js";
 import { mapConcurrent, sleep } from "../../utils.js";
 import { RedisConnectionOpts } from "../../storage/redis-storage.js";
 import { initMetrics, MissedVaaMetrics } from "./metrics.js";
->>>>>>> 67a675e4
 import {
   calculateSequenceStats,
   MissedVaaRunStats,
@@ -36,15 +28,8 @@
   tryGetExistingFailedSequences,
   tryGetLastSafeSequence,
   trySetLastSafeSequence,
-<<<<<<< HEAD
-  tryGetExistingFailedSequences,
-} from "./storage";
-
-import { MissedVaaRunStats, calculateSequenceStats } from "./helpers";
-import { Wormscan, WormscanClient } from "../../rpc/wormscan-client";
-=======
 } from "./storage.js";
->>>>>>> 67a675e4
+import { Wormscan, WormscanClient } from "../../rpc/wormscan-client.js";
 
 const DEFAULT_PREFIX = "MissedVaaWorkerV3";
 
