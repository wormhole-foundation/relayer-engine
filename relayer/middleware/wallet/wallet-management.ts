--- conflicted
+++ resolved
@@ -120,13 +120,8 @@
   const wallets = buildWalletsConfig(env, privateKeys);
 
   const manager = new WalletManager(wallets, {
-<<<<<<< HEAD
-    logger,
+    logger: logger ?? logger.child({ module: "wallet-manager" }),
     logLevel: "error",
-=======
-    logger: logger ?? logger.child({ module: "wallet-manager" }),
-    logLevel: 'error',
->>>>>>> 43ed6fdf
     metrics: metricsOpts,
   });
 
