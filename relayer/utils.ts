--- conflicted
+++ resolved
@@ -12,13 +12,6 @@
 import { zeroPad } from "ethers/lib/utils.js";
 import { ParsedVaaWithBytes } from "./application.js";
 import { ethers } from "ethers";
-<<<<<<< HEAD
-import bluebird from "bluebird";
-
-// @ts-ignore disgusting fix to support commonJS and esm
-const map = bluebird.map ?? bluebird.default.map;
-=======
->>>>>>> af0e27d0
 
 export function encodeEmitterAddress(
   chainId: wormholeSdk.ChainId,
