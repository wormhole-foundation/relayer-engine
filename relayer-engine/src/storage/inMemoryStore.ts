--- conflicted
+++ resolved
@@ -1,13 +1,7 @@
 import { Queue } from "@datastructures-js/queue";
-<<<<<<< HEAD
 import { RedisCommandRawReply } from "@node-redis/client/dist/lib/commands";
 import { WatchError } from "redis";
 import { IRedis, Multi, Op, RedisWrapper, WriteOp } from ".";
-import { dbg } from "../helpers/logHelper";
-=======
-import { WatchError } from "redis";
-import { IRedis, Multi, Op, RedisCommandRawReply, RedisWrapper, WriteOp } from ".";
->>>>>>> 18e06a49
 
 export class InMemory implements IRedis, RedisWrapper {
   locks: Record<string, { val: string | null }> = {};
