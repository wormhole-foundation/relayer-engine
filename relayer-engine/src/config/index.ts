--- conflicted
+++ resolved
@@ -94,7 +94,6 @@
   return listenerEnv;
 }
 
-<<<<<<< HEAD
 export function loadRelayerEngineConfig(
   dir: string,
   mode: Mode,
@@ -103,10 +102,7 @@
   return loadUntypedEnvs(dir, mode, { privateKeyEnv }).then(validateEnvs);
 }
 
-export function transforEnvs({
-=======
 export function transformEnvs({
->>>>>>> f43b9c7a
   mode,
   rawCommonEnv,
   rawListenerEnv,
@@ -140,14 +136,9 @@
 } {
   console.log("Validating envs...");
   try {
-<<<<<<< HEAD
-    input = transforEnvs(input);
-  } catch (e) {}
-=======
     input = transformEnvs(input);
   } catch (e) {
   }
->>>>>>> f43b9c7a
   commonEnv = validateCommonEnv(input.rawCommonEnv);
   if (input.rawExecutorEnv) {
     executorEnv = validateExecutorEnv(input.rawExecutorEnv);
