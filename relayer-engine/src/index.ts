import * as Koa from "koa";
import { register } from "prom-client";
import * as Router from "koa-router";
import * as dotenv from "dotenv";
import { EngineInitFn, Plugin } from "relayer-plugin-interface";
import {
  CommonEnv,
  ExecutorEnv,
  getCommonEnv,
  ListenerEnv,
  loadUntypedEnvs,
  Mode,
  StoreType,
  validateEnvs,
} from "./config";
import { getLogger, getScopedLogger } from "./helpers/logHelper";
<<<<<<< HEAD
import {
  createStorage,
  InMemory,
  IRedis,
  RedisWrapper,
  StoreType,
} from "./storage";
=======
import { createStorage } from "./storage";
>>>>>>> f6491e6e
export * from "./config";
export * from "./utils/utils";
export * from "./storage";
import * as listenerHarness from "./listener/listenerHarness";
import * as executorHarness from "./executor/executorHarness";
import { providersFromChainConfig } from "./utils/providers";
import { Gauge } from "prom-client";
import { pluginsConfiguredGauge } from "./metrics";
import { SignedVaa } from "@certusone/wormhole-sdk";
import { consumeEventHarness } from "./listener/eventHarness";
<<<<<<< HEAD
import { randomUUID } from "crypto";
=======
>>>>>>> f6491e6e
export {
  getLogger,
  getScopedLogger,
  dbg,
  initLogger,
} from "./helpers/logHelper";
export * from "relayer-plugin-interface";

dotenv.config();

export type CommonEnvRun = Omit<Omit<CommonEnv, "envType">, "mode">;
export interface RunArgs {
  // for configs, provide file path or config objects
  configs:
    | string
    | {
        commonEnv: CommonEnvRun;
        executorEnv?: ExecutorEnv;
        listenerEnv?: ListenerEnv;
      };
  mode: Mode;
  plugins: { fn: EngineInitFn<Plugin>; pluginName: string }[];
<<<<<<< HEAD
  store?: StoreType;
=======
>>>>>>> f6491e6e
}

export async function run(args: RunArgs): Promise<void> {
  await readAndValidateEnv(args);
  const commonEnv = getCommonEnv();
  const logger = getLogger(commonEnv);
  const plugins = args.plugins.map(({ fn, pluginName }) =>
    fn(commonEnv, getScopedLogger([pluginName])),
  );
<<<<<<< HEAD
  const nodeId = randomUUID();
  const storage = await createStorage(plugins, commonEnv, args.store, nodeId);
=======
  const storage = await createStorage(plugins, commonEnv);
>>>>>>> f6491e6e

  // run each plugins afterSetup lifecycle hook to gain access to
  // providers for each chain and the eventSource hook that allows
  // plugins to create their own events that the listener will respond to
  const providers = providersFromChainConfig(commonEnv.supportedChains);
  await Promise.all(
    plugins.map(
      p =>
        p.afterSetup &&
        p.afterSetup(
          providers,
          commonEnv.mode === Mode.LISTENER || commonEnv.mode === Mode.BOTH
            ? {
                eventSource: (event: SignedVaa, extraData?: any[]) =>
                  consumeEventHarness(event, p, storage, providers, extraData),
                db: storage.getStagingAreaKeyLock(p.pluginName),
              }
            : undefined,
        ),
    ),
  );

  pluginsConfiguredGauge.set(plugins.length);

  new Gauge({
    name: "enqueued_workflows",
    help: "Count of workflows waiting to be executed.",
    async collect() {
      // Invoked when the registry collects its metrics' values.
      const currentValue = await storage.numEnqueuedWorkflows();
      this.set(currentValue);
    },
  });

  new Gauge({
    name: "delayed_workflows",
    help: "Count of workflows waiting to be requeued after erroring out.",
    async collect() {
      // Invoked when the registry collects its metrics' values.
      const currentValue = await storage.numDelayedWorkflows();
      this.set(currentValue);
    },
  });

  switch (commonEnv.mode) {
    case Mode.LISTENER:
      logger.info("Running in listener mode");
      await listenerHarness.run(plugins, storage);
      break;
    case Mode.EXECUTOR:
      logger.info("Running in executor mode");
      await executorHarness.run(plugins, storage);
      break;
    case Mode.BOTH:
      logger.info("Running as both executor and listener");
      await Promise.all([
        executorHarness.run(plugins, storage),
        listenerHarness.run(plugins, storage),
      ]);
      break;
    default:
      throw new Error(
        "Expected MODE env var to be listener or executor, instead got: " +
          process.env.MODE,
      );
  }
  // Will need refactor when we implement rest listeners and readiness probes
  if (commonEnv.promPort) {
    const app = new Koa();
    const router = new Router();

    router.get("/metrics", async (ctx, next) => {
      let metrics = await register.metrics();
      ctx.body = metrics;
    });

    app.use(router.allowedMethods());
    app.use(router.routes());
    // try {
    app.listen(commonEnv.promPort, () =>
      logger.info(`Prometheus metrics running on port ${commonEnv.promPort}`),
    );
    // } catch (e: any) {
    //   console.log(e.toString());
    //   if (e.toString().includes("EADDRINUSE")) {
    //     for (let i = 0; i < 100; ++i) {
    //       try {
    //         app.listen(commonEnv.promPort + i, () =>
    //           logger.info(
    //             `Prometheus metrics running on port ${commonEnv.promPort! + i}`,
    //           ),
    //         );
    //         break;
    //       } catch {}
    //     }
    //   }
    // }
  }
}

async function readAndValidateEnv({
  configs,
  mode,
}: {
  configs:
    | string
    | {
        commonEnv: CommonEnvRun;
        executorEnv?: ExecutorEnv;
        listenerEnv?: ListenerEnv;
      };

  mode: Mode;
}) {
  if (typeof configs === "string") {
    await loadUntypedEnvs(configs, mode, { privateKeyEnv: true }).then(
      validateEnvs,
    );
    return;
  }
  validateEnvs({
    mode,
    rawCommonEnv: configs.commonEnv,
    rawListenerEnv: configs.listenerEnv,
    rawExecutorEnv: configs.executorEnv,
  });
}<|MERGE_RESOLUTION|>--- conflicted
+++ resolved
@@ -14,17 +14,7 @@
   validateEnvs,
 } from "./config";
 import { getLogger, getScopedLogger } from "./helpers/logHelper";
-<<<<<<< HEAD
-import {
-  createStorage,
-  InMemory,
-  IRedis,
-  RedisWrapper,
-  StoreType,
-} from "./storage";
-=======
 import { createStorage } from "./storage";
->>>>>>> f6491e6e
 export * from "./config";
 export * from "./utils/utils";
 export * from "./storage";
@@ -35,10 +25,7 @@
 import { pluginsConfiguredGauge } from "./metrics";
 import { SignedVaa } from "@certusone/wormhole-sdk";
 import { consumeEventHarness } from "./listener/eventHarness";
-<<<<<<< HEAD
 import { randomUUID } from "crypto";
-=======
->>>>>>> f6491e6e
 export {
   getLogger,
   getScopedLogger,
@@ -61,10 +48,7 @@
       };
   mode: Mode;
   plugins: { fn: EngineInitFn<Plugin>; pluginName: string }[];
-<<<<<<< HEAD
   store?: StoreType;
-=======
->>>>>>> f6491e6e
 }
 
 export async function run(args: RunArgs): Promise<void> {
@@ -74,12 +58,8 @@
   const plugins = args.plugins.map(({ fn, pluginName }) =>
     fn(commonEnv, getScopedLogger([pluginName])),
   );
-<<<<<<< HEAD
   const nodeId = randomUUID();
-  const storage = await createStorage(plugins, commonEnv, args.store, nodeId);
-=======
-  const storage = await createStorage(plugins, commonEnv);
->>>>>>> f6491e6e
+  const storage = await createStorage(plugins, commonEnv, nodeId);
 
   // run each plugins afterSetup lifecycle hook to gain access to
   // providers for each chain and the eventSource hook that allows
@@ -158,25 +138,9 @@
 
     app.use(router.allowedMethods());
     app.use(router.routes());
-    // try {
     app.listen(commonEnv.promPort, () =>
       logger.info(`Prometheus metrics running on port ${commonEnv.promPort}`),
     );
-    // } catch (e: any) {
-    //   console.log(e.toString());
-    //   if (e.toString().includes("EADDRINUSE")) {
-    //     for (let i = 0; i < 100; ++i) {
-    //       try {
-    //         app.listen(commonEnv.promPort + i, () =>
-    //           logger.info(
-    //             `Prometheus metrics running on port ${commonEnv.promPort! + i}`,
-    //           ),
-    //         );
-    //         break;
-    //       } catch {}
-    //     }
-    //   }
-    // }
   }
 }
 
