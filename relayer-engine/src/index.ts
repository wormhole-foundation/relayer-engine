--- conflicted
+++ resolved
@@ -1,5 +1,6 @@
-import * as Koa from "koa";
-import * as Router from "koa-router";
+import Koa from "koa";
+import Router from "koa-router";
+import auth from "koa-basic-auth";
 import { register } from "prom-client";
 import * as dotenv from "dotenv";
 import { EngineInitFn, Plugin } from "../packages/relayer-plugin-interface";
@@ -65,22 +66,22 @@
 
   switch (commonEnv.mode) {
     case Mode.LISTENER:
-      logger.info("Running in listener mode", { env: commonEnv });
+      logger.info("Running in listener mode");
       await listenerHarness.run(plugins, storage);
       break;
     case Mode.EXECUTOR:
-      logger.info("Running in executor mode", { env: commonEnv });
+      logger.info("Running in executor mode");
       await executorHarness.run(plugins, storage);
       break;
     case Mode.BOTH:
-      logger.info("Running as both executor and listener", { env: commonEnv });
+      logger.info("Running as both executor and listener");
       await Promise.all([
         executorHarness.run(plugins, storage),
         listenerHarness.run(plugins, storage),
       ]);
       break;
     default:
-      logger.error(`Invalid running mode as argument: ${process.env.MODE}`, { env: process.env });
+      logger.error(`Invalid running mode as argument: ${process.env.MODE}`);
       throw new Error(
         "Expected MODE env var to be listener or executor, instead got: " +
           process.env.MODE,
@@ -88,26 +89,10 @@
   }
   // Will need refactor when we implement rest listeners and readiness probes
   if (commonEnv.promPort) {
-<<<<<<< HEAD
     launchMetricsServer(commonEnv);
   }
   if (commonEnv.apiPort) {
     launchApiServer(commonEnv, storage);
-=======
-    const app = new Koa();
-    const router = new Router();
-
-    router.get("/metrics", async (ctx, next) => {
-      let metrics = await register.metrics();
-      ctx.body = metrics;
-    });
-
-    app.use(router.allowedMethods());
-    app.use(router.routes());
-    app.listen(commonEnv.promPort, () =>
-      logger.info(`Prometheus metrics running on port ${commonEnv.promPort}`, { env: commonEnv }),
-    );
->>>>>>> 68e172ec
   }
 }
 
@@ -194,6 +179,10 @@
   workflows.post("/retry", workflowsCtrl.moveFailedWorkflowToReady);
   workflows.get("/:status", workflowsCtrl.getWorkflowsByStatus);
 
+  if (commonEnv.apiKey) {
+    app.use(auth({ name: "admin", pass: commonEnv.apiKey }));
+  }
+
   app.use(workflows.allowedMethods());
   app.use(workflows.routes());
   app.listen(commonEnv.apiPort, () =>
