--- conflicted
+++ resolved
@@ -127,14 +127,10 @@
 
   while (true) {
     try {
-<<<<<<< HEAD
       let inProgressWorkflows = await storage.numActiveWorkflows();
       inProgressWorkflowsGauge.set(inProgressWorkflows);
 
       if (inProgressWorkflows >= MAX_ACTIVE_WORKFLOWS) {
-=======
-      if ((await storage.numActiveWorkflows()) >= MAX_ACTIVE_WORKFLOWS) {
->>>>>>> f77e4dae
         await sleep(SPAWN_WORKFLOW_INTERNAL);
         continue;
       }
