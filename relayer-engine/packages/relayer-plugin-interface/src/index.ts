--- conflicted
+++ resolved
@@ -133,10 +133,6 @@
   shouldSpy: boolean; // Boolean toggle if relayer should connect to Guardian Network via non-validation guardiand node
   shouldRest: boolean; // Boolean toggle if relayer should connect to Guardian Network via REST API
   demoteInProgress?: boolean;
-<<<<<<< HEAD
-  maxRetries?: number; // Default number for how many times a failed workflow should be retried before moving it to a dead letter queue
-=======
->>>>>>> f6491e6e
   afterSetup?(
     providers: Providers,
     listenerResources?: { eventSource: EventSource; db: StagingAreaKeyLock },
