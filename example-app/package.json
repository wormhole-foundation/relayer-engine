--- conflicted
+++ resolved
@@ -10,11 +10,8 @@
   },
   "dependencies": {
     "@certusone/wormhole-sdk": "^0.9.11",
-<<<<<<< HEAD
     "@mysten/sui.js": "^0.32.1",
-=======
     "@wormhole-foundation/relayer-engine": "file:../",
->>>>>>> 8e762b67
     "koa": "^2.14.1",
     "koa-router": "^12.0.0",
     "node-redis": "^0.1.7",
